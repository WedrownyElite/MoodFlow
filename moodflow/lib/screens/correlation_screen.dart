// lib/screens/correlation_screen.dart
import 'package:flutter/material.dart';
import 'package:intl/intl.dart';
import 'package:flutter/services.dart';
import 'package:shared_preferences/shared_preferences.dart';
import 'dart:async';
import '../services/data/correlation_data_service.dart';
import '../widgets/weather_api_setup_dialog.dart';
import '../services/insights/smart_insights_service.dart';
import '../services/utils/ai_coach_helper.dart';

class CorrelationScreen extends StatefulWidget {
  final DateTime? initialDate;
  final int? initialTabIndex;

  const CorrelationScreen({
    super.key,
    this.initialDate,
    this.initialTabIndex,
  });

  @override
  State<CorrelationScreen> createState() => _CorrelationScreenState();
}

class _CorrelationScreenState extends State<CorrelationScreen>
    with TickerProviderStateMixin {
  late TabController _tabController;
  late TextEditingController _temperatureController;
  DateTime _selectedDate = DateTime.now();
  CorrelationData? _currentData;
  bool _isLoading = false;
  bool _hasChanges = false;
  bool _isFetchingWeather = false;
  bool _autoWeatherEnabled = false;
  String _temperatureUnit = 'celsius';
  final List<String> _customHobbyTags = [];

  @override
  void initState() {
    super.initState();
    _selectedDate = widget.initialDate ?? DateTime.now();
    _temperatureController = TextEditingController();

    // Use the initial tab index if provided, otherwise default to 0
    final initialTab = widget.initialTabIndex ?? 0;
    _tabController = TabController(
      length: 4,
      vsync: this,
      initialIndex: initialTab.clamp(0, 3), // Ensure it's within valid range
    );

    _loadData();
    _checkAutoWeatherEnabled();
    _loadCustomHobbyTags();
  }

  @override
  void dispose() {
    _temperatureController.dispose();
    _tabController.dispose();
    super.dispose();
  }

  Future<void> _loadCustomHobbyTags() async {
    final prefs = await SharedPreferences.getInstance();
    final customTags = prefs.getStringList('custom_hobby_tags') ?? [];
    setState(() {
      _customHobbyTags.clear();
      _customHobbyTags.addAll(customTags);
    });
  }

  Future<void> _saveCustomHobbyTags() async {
    final prefs = await SharedPreferences.getInstance();
    await prefs.setStringList('custom_hobby_tags', _customHobbyTags);
  }

  Future<void> _addCustomHobbyTag() async {
    final controller = TextEditingController();
    final result = await showDialog<String>(
      context: context,
      builder: (context) => AlertDialog(
        title: const Text('Add Custom Hobby'),
        content: TextField(
          controller: controller,
          decoration: const InputDecoration(
            hintText: 'Enter hobby name (max 20 chars)',
            border: OutlineInputBorder(),
          ),
          maxLength: 20,
          textCapitalization: TextCapitalization.words,
        ),
        actions: [
          TextButton(
            onPressed: () => Navigator.of(context).pop(),
            child: const Text('Cancel'),
          ),
          ElevatedButton(
            onPressed: () {
              if (controller.text.trim().isNotEmpty) {
                Navigator.of(context).pop(controller.text.trim());
              }
            },
            child: const Text('Add'),
          ),
        ],
      ),
    );

    if (result != null && result.isNotEmpty && !_customHobbyTags.contains(result)) {
      setState(() {
        _customHobbyTags.add(result);
      });
      await _saveCustomHobbyTags();
    }
  }

  Future<void> _deleteCustomHobbyTag(String tag) async {
    final confirmed = await showDialog<bool>(
      context: context,
      builder: (context) => AlertDialog(
        title: const Text('Delete Custom Hobby'),
        content: Text('Are you sure you want to delete "$tag"?'),
        actions: [
          TextButton(
            onPressed: () => Navigator.of(context).pop(false),
            child: const Text('Cancel'),
          ),
          TextButton(
            onPressed: () => Navigator.of(context).pop(true),
            style: TextButton.styleFrom(foregroundColor: Colors.red),
            child: const Text('Delete'),
          ),
        ],
      ),
    );

    if (confirmed == true) {
      setState(() {
        _customHobbyTags.remove(tag);
      });
      await _saveCustomHobbyTags();

      // Remove from current data if selected
      final currentHobbies = Set<String>.from(_currentData?.hobbyActivities ?? []);
      if (currentHobbies.remove(tag)) {
        _updateData(_currentData!.copyWith(hobbyActivities: currentHobbies.toList()));
      }
    }
  }

  void _updateTemperatureController() {
    final newText = _currentData?.temperature != null
        ? _currentData!.temperature!.toStringAsFixed(1)
        : '';

    // Only update if the text is different to avoid cursor jumping
    if (_temperatureController.text != newText) {
      _temperatureController.text = newText;
    }
  }

  Future<void> _checkAutoWeatherEnabled() async {
    final isConfigured = await CorrelationDataService.isWeatherApiConfigured();
    final tempUnit = await CorrelationDataService.getTemperatureUnit();
    setState(() {
      _autoWeatherEnabled = isConfigured;
      _temperatureUnit = tempUnit;
    });
  }

  String _formatTemperature(double temperature) {
    // If we have stored temperature data, convert from stored unit to display unit
    if (_currentData?.temperature != null &&
        _currentData?.temperatureUnit != null) {
      final displayTemp = _getTemperatureInUnit(_temperatureUnit);
      return '${displayTemp.toStringAsFixed(1)}°${_temperatureUnit == 'celsius'
          ? 'C'
          : 'F'}';
    }

    // Fallback for temperatures passed directly
    return '${temperature.toStringAsFixed(1)}°${_temperatureUnit == 'celsius'
        ? 'C'
        : 'F'}';
  }

  Future<void> _loadData() async {
    setState(() => _isLoading = true);

    final data = await CorrelationDataService.loadCorrelationData(
        _selectedDate);

    setState(() {
      _currentData = data ?? CorrelationData(date: _selectedDate);
      _isLoading = false;
    });

    // Update the temperature controller
    _updateTemperatureController();
  }

  Future<void> _saveData() async {
    if (_currentData == null || !_hasChanges) return;

    final success = await CorrelationDataService.saveCorrelationData(
        _selectedDate, _currentData!);

    if (success) {
      setState(() => _hasChanges = false);

      // Trigger insights regeneration in background
      SmartInsightsService.backgroundRefresh();

      if (mounted) {
        ScaffoldMessenger.of(context).showSnackBar(
          const SnackBar(
            content: Text('Correlation data saved!'),
            backgroundColor: Colors.green,
          ),
        );
      }
    }
  }

  Future<void> _selectDate() async {
    final picked = await showDatePicker(
      context: context,
      initialDate: _selectedDate,
      firstDate: DateTime.now().subtract(const Duration(days: 365)),
      lastDate: DateTime.now(),
    );

    if (picked != null && picked != _selectedDate) {
      if (_hasChanges) {
        await _saveData();
      }

      setState(() => _selectedDate = picked);
      await _loadData();
    }
  }

  Future<void> _setupWeatherApi() async {
    final result = await showDialog<bool>(
      context: context,
      builder: (context) => const WeatherApiSetupDialog(),
    );

    if (result == true) {
      await _checkAutoWeatherEnabled();
      if (_autoWeatherEnabled && _currentData?.weather == null) {
        _fetchWeatherAutomatically();
      }
    }
  }

  Future<void> _fetchWeatherAutomatically() async {
    if (!_autoWeatherEnabled) {
      await _setupWeatherApi();
      return;
    }

    if (mounted) {
      setState(() => _isFetchingWeather = true);
    }

    try {
      final weather =
      await CorrelationDataService.autoFetchWeather(forDate: _selectedDate);

      if (!mounted) return;

      if (weather != null) {
        final updatedData = _currentData!.copyWith(
          weather: weather.condition,
          temperature: weather.temperature,
          temperatureUnit: _temperatureUnit,
          weatherDescription: weather.description,
          autoWeather: true,
          weatherData: weather.rawData,
        );

        _updateData(updatedData);
        _updateTemperatureController();

        ScaffoldMessenger.of(context).showSnackBar(
          SnackBar(
            content: Text(
                'Weather updated: ${weather.description}, ${_formatTemperature(
                    weather.temperature)}'),
            backgroundColor: Colors.green,
          ),
        );
      } else {
        ScaffoldMessenger.of(context).showSnackBar(
          const SnackBar(
            content: Text(
                'Could not fetch weather data. Check your location settings.'),
            backgroundColor: Colors.orange,
          ),
        );
      }
    } catch (e) {
      if (mounted) {
        ScaffoldMessenger.of(context).showSnackBar(
          SnackBar(
            content: Text('Weather fetch failed: ${e.toString()}'),
            backgroundColor: Colors.red,
          ),
        );
      }
    }

    if (mounted) {
      setState(() => _isFetchingWeather = false);
    }
  }

  void _updateData(CorrelationData newData) {
    setState(() {
      _currentData = newData;
      _hasChanges = true;
    });

    _updateTemperatureController();
  }

  @override
  Widget build(BuildContext context) {
    return Scaffold(
      appBar: AppBar(
        title: const Text('Daily Factors'),
        backgroundColor: Theme
            .of(context)
            .primaryColor,
        foregroundColor: Colors.white,
        actions: [
          IconButton(
            icon: const Icon(Icons.smart_toy),
            onPressed: () => AiCoachHelper.openAiCoach(context),
            tooltip: 'AI Coach',
          ),
          IconButton(
            icon: const Icon(Icons.calendar_today),
            onPressed: _selectDate,
          ),
          if (_hasChanges)
            IconButton(
              icon: const Icon(Icons.save),
              onPressed: _saveData,
            ),
        ],
        bottom: TabBar(
          controller: _tabController,
          labelColor: Colors.white,
          unselectedLabelColor: Colors.white70,
          indicatorColor: Colors.white,
          tabs: const [
            Tab(icon: Icon(Icons.wb_sunny, size: 20), text: 'Weather'),
            Tab(icon: Icon(Icons.bedtime, size: 20), text: 'Sleep'),
            Tab(icon: Icon(Icons.fitness_center, size: 20), text: 'Activity'),
            Tab(icon: Icon(Icons.more_horiz, size: 20), text: 'Other'),
          ],
        ),
      ),
      body: Column(
        children: [
          // Date header with weather info
          Container(
            padding: const EdgeInsets.all(16),
            color: Theme
                .of(context)
                .primaryColor
                .withValues(alpha: 0.1),
            child: Column(
              children: [
                Row(
                  children: [
                    Expanded(
                      child: Text(
                        DateFormat('EEEE, MMMM d, y').format(_selectedDate),
                        style: const TextStyle(
                          fontSize: 18,
                          fontWeight: FontWeight.bold,
                        ),
                      ),
                    ),
                    if (_isLoading)
                      const SizedBox(
                        width: 16,
                        height: 16,
                        child: CircularProgressIndicator(strokeWidth: 2),
                      )
                    else
                      if (_hasChanges)
                        Container(
                          padding: const EdgeInsets.symmetric(
                              horizontal: 8, vertical: 4),
                          decoration: BoxDecoration(
                            color: Colors.orange.shade100,
                            borderRadius: BorderRadius.circular(12),
                            border: Border.all(color: Colors.orange.shade300),
                          ),
                          child: Text(
                            'Unsaved changes',
                            style: TextStyle(
                              fontSize: 12,
                              color: Colors.orange.shade800,
                              fontWeight: FontWeight.w500,
                            ),
                          ),
                        ),
                  ],
                ),
                // Quick weather display
                if (_currentData?.weather != null ||
                    _currentData?.temperature != null) ...[
                  const SizedBox(height: 8),
                  Row(
                    children: [
                      Icon(Icons.wb_sunny,
                          size: 16, color: Colors.grey.shade600),
                      const SizedBox(width: 4),
                      Text(
                        _buildWeatherSummary(),
                        style: TextStyle(
                          fontSize: 14,
                          color: Colors.grey.shade600,
                        ),
                      ),
                      if (_currentData?.autoWeather == true)
                        Container(
                          margin: const EdgeInsets.only(left: 8),
                          padding: const EdgeInsets.symmetric(
                              horizontal: 6, vertical: 2),
                          decoration: BoxDecoration(
                            color: Colors.green.shade100,
                            borderRadius: BorderRadius.circular(8),
                          ),
                          child: Text(
                            'Auto',
                            style: TextStyle(
                              fontSize: 10,
                              color: Colors.green.shade700,
                              fontWeight: FontWeight.w500,
                            ),
                          ),
                        ),
                    ],
                  ),
                ],
              ],
            ),
          ),

          // Tab content
          Expanded(
            child: _currentData == null
                ? const Center(child: CircularProgressIndicator())
                : TabBarView(
              controller: _tabController,
              children: [
                _buildWeatherTab(),
                _buildSleepTab(),
                _buildActivityTab(),
                _buildOtherTab(),
              ],
            ),
          ),
        ],
      ),
      floatingActionButton: _hasChanges
          ? FloatingActionButton.extended(
        onPressed: _saveData,
        backgroundColor: Theme
            .of(context)
            .primaryColor,
        foregroundColor: Colors.white,
        icon: const Icon(Icons.save),
        label: const Text('Save'),
      )
          : null,
    );
  }

  String _buildWeatherSummary() {
    final parts = <String>[];

    if (_currentData?.weather != null) {
      parts.add(_getWeatherLabel(_currentData!.weather!));
    }

    if (_currentData?.temperature != null) {
      parts.add(_formatTemperature(_currentData!.temperature!));
    }

    if (_currentData?.weatherDescription != null) {
      parts.add(_currentData!.weatherDescription!);
    }

    return parts.join(' • ');
  }

  Future<void> _changeTemperatureUnit(String newUnit) async {
    if (newUnit == _temperatureUnit) return; // Already in this unit

    final oldUnit = _temperatureUnit;

    // Update the unit preference
    await CorrelationDataService.setTemperatureUnit(newUnit);

    // Convert the current temperature if it exists
    if (_currentData?.temperature != null) {
      final oldTemp = _currentData!.temperature!;
      final storedUnit = _currentData!.temperatureUnit ?? oldUnit;

      // Convert from stored unit to new unit
      final convertedTemp = CorrelationDataService.convertTemperature(
        oldTemp,
        storedUnit,
        newUnit,
      );

      // Update the data with converted temperature
      _updateData(_currentData!.copyWith(
        temperature: convertedTemp,
        temperatureUnit: newUnit,
      ));
    }

    // Update state to show the new unit
    if (mounted) {
      setState(() {
        _temperatureUnit = newUnit;
      });
    }
  }

  Widget _buildWeatherTab() {
    return SingleChildScrollView(
      padding: const EdgeInsets.all(16),
      child: Column(
        crossAxisAlignment: CrossAxisAlignment.start,
        children: [
          const Text(
            'Weather Conditions',
            style: TextStyle(fontSize: 18, fontWeight: FontWeight.bold),
          ),
          const SizedBox(height: 8),
          const Text(
            'How was the weather today? This helps identify patterns between weather and your mood.',
            style: TextStyle(color: Colors.grey),
          ),
          const SizedBox(height: 16),

          // Auto-fetch weather card
          Card(
            child: Padding(
              padding: const EdgeInsets.all(16),
              child: Column(
                crossAxisAlignment: CrossAxisAlignment.start,
                children: [
                  Row(
                    children: [
                      const Icon(
                          Icons.wb_sunny, size: 20, color: Colors.orange),
                      const SizedBox(width: 8),
                      const Expanded(
                        child: Text(
                          'Weather Data',
                          style: TextStyle(fontWeight: FontWeight.w500,
                              fontSize: 16),
                        ),
                      ),
                      if (_isFetchingWeather)
                        const SizedBox(
                          width: 20,
                          height: 20,
                          child: CircularProgressIndicator(strokeWidth: 2),
                        )
                      else
                        if (_autoWeatherEnabled)
                          ElevatedButton.icon(
                            onPressed: _fetchWeatherAutomatically,
                            icon: const Icon(Icons.refresh),
                            label: const Text('Auto-fetch'),
                            style: ElevatedButton.styleFrom(
                              backgroundColor: Theme
                                  .of(context)
                                  .primaryColor,
                              foregroundColor: Colors.white,
                            ),
                          )
                        else
                          ElevatedButton.icon(
                            onPressed: _setupWeatherApi,
                            icon: const Icon(Icons.settings),
                            label: const Text('Setup API'),
                            style: ElevatedButton.styleFrom(
                              backgroundColor: Theme
                                  .of(context)
                                  .primaryColor,
                              foregroundColor: Colors.white,
                            ),
                          ),
                    ],
                  ),
                  const SizedBox(height: 8),
                  Text(
                    _autoWeatherEnabled
                        ? 'Auto-fetch weather data or enter manually'
                        : 'Set up OpenWeatherMap API for auto-fetch, or enter temperature manually',
                    style: TextStyle(
                      fontSize: 14,
                      color: Colors.grey.shade600,
                    ),
                  ),

                  // Temperature input section - always visible
                  const SizedBox(height: 16),
                  Row(
                    children: [
                      Icon(Icons.thermostat, color: Colors.blue.shade600,
                          size: 20),
                      const SizedBox(width: 8),
                      const Text(
                        'Temperature:',
                        style: TextStyle(fontWeight: FontWeight.w500),
                      ),
                    ],
                  ),
                  const SizedBox(height: 8),
                  Row(
                    children: [
                      Expanded(
                        child: TextField(
                          controller: _temperatureController,
                          keyboardType: const TextInputType.numberWithOptions(
                              decimal: true),
                          inputFormatters: [
                            FilteringTextInputFormatter.allow(RegExp(
                                r'^\d*\.?\d*')),
                          ],
                          decoration: InputDecoration(
                            suffixText: _temperatureUnit == 'celsius'
                                ? '°C'
                                : '°F',
                            border: const OutlineInputBorder(),
                            hintText: 'Enter temperature',
                            isDense: true,
                          ),
                          onChanged: (value) {
                            // Use a timer to debounce rapid changes
                            Timer(const Duration(milliseconds: 300), () {
                              if (value.isNotEmpty) {
                                final temp = double.tryParse(value);
                                if (temp != null) {
                                  _updateData(_currentData!.copyWith(
                                    temperature: temp,
                                    temperatureUnit: _temperatureUnit,
                                    autoWeather: false,
                                  ));
                                }
                              } else {
                                _updateData(_currentData!.copyWith(
                                  temperature: null,
                                  temperatureUnit: null,
                                  autoWeather: false,
                                ));
                              }
                            });
                          },
                        ),
                      ),
                      const SizedBox(width: 12),
                      // Status indicator
                      Container(
                        padding: const EdgeInsets.symmetric(
                            horizontal: 8, vertical: 4),
                        decoration: BoxDecoration(
                          color: _currentData?.autoWeather == true
                              ? Colors.green.shade100
                              : _currentData?.temperature != null
                              ? Colors.blue.shade100
                              : Colors.grey.shade100,
                          borderRadius: BorderRadius.circular(12),
                        ),
                        child: Text(
                          _currentData?.autoWeather == true
                              ? 'Auto'
                              : _currentData?.temperature != null
                              ? 'Manual'
                              : 'Empty',
                          style: TextStyle(
                            fontSize: 10,
                            color: _currentData?.autoWeather == true
                                ? Colors.green.shade700
                                : _currentData?.temperature != null
                                ? Colors.blue.shade700
                                : Colors.grey.shade600,
                            fontWeight: FontWeight.w500,
                          ),
                        ),
                      ),
                    ],
                  ),

                  // Weather description section (only show if exists)
                  if (_currentData?.weatherDescription != null) ...[
                    const SizedBox(height: 12),
                    Container(
                      width: double.infinity,
                      padding: const EdgeInsets.all(12),
                      decoration: BoxDecoration(
                        color: Colors.green.shade50,
                        borderRadius: BorderRadius.circular(8),
                        border: Border.all(color: Colors.green.shade200),
                      ),
                      child: Row(
                        children: [
                          Icon(Icons.cloud, color: Colors.green.shade600,
                              size: 16),
                          const SizedBox(width: 8),
                          Expanded(
                            child: Text(
                              'Weather: ${_currentData!.weatherDescription}',
                              style: TextStyle(
                                fontSize: 14,
                                color: Colors.green.shade700,
                                fontWeight: FontWeight.w500,
                              ),
                            ),
                          ),
                        ],
                      ),
                    ),
                  ],
                ],
              ),
            ),
          ),

          // Temperature unit selector
          const SizedBox(height: 16),
          Card(
            child: Padding(
              padding: const EdgeInsets.all(16),
              child: Column(
                crossAxisAlignment: CrossAxisAlignment.start,
                children: [
                  const Text(
                    'Temperature Unit',
                    style: TextStyle(fontWeight: FontWeight.w500, fontSize: 16),
                  ),
                  const SizedBox(height: 8),
                  RadioGroup<String>(
                    groupValue: _temperatureUnit,
                    onChanged: (value) async {
                      if (value != null) {
                        await _changeTemperatureUnit(value);
                      }
                    },
                    child: Column(
                      children: [
                        ListTile(
                          title: const Text('Celsius (°C)'),
                          leading: Radio<String>(
                            value: 'celsius',
                          ),
                          onTap: () async {
                            await _changeTemperatureUnit('celsius');
                          },
                          contentPadding: EdgeInsets.zero,
                        ),
<<<<<<< HEAD
                        ListTile(
                          title: const Text('Fahrenheit (°F)'),
                          leading: Radio<String>(
                            value: 'fahrenheit',
                          ),
                          onTap: () async {
                            await _changeTemperatureUnit('fahrenheit');
                          },
                          contentPadding: EdgeInsets.zero,
                        ),
                      ],
                    ),
=======
                      ),
                    ],
>>>>>>> 466f8318
                  ),
                ],
              ),
            ),
          ),

          const SizedBox(height: 16),

          // Weather condition selector
          const Text(
            'Weather Condition',
            style: TextStyle(fontSize: 16, fontWeight: FontWeight.w500),
          ),
          const SizedBox(height: 8),
          Wrap(
            spacing: 12,
            runSpacing: 12,
            children: WeatherCondition.values.map((condition) {
              final isSelected = _currentData?.weather == condition;
              return FilterChip(
                selected: isSelected,
                label: Text(_getWeatherLabel(condition)),
                avatar: Text(_getWeatherEmoji(condition)),
                onSelected: (selected) {
                  if (selected) {
                    _updateData(_currentData!.copyWith(weather: condition));
                  } else {
                    // Allow deselection by setting weather to null
                    _updateData(_currentData!.copyWith(weather: null));
                  }
                },
                selectedColor: Theme.of(context).primaryColor.withValues(alpha: 0.2),
                checkmarkColor: Theme.of(context).primaryColor,
              );
            }).toList(),
          ),

          if (_currentData?.weatherDescription != null) ...[
            const SizedBox(height: 16),
            Container(
              width: double.infinity,
              padding: const EdgeInsets.all(12),
              decoration: BoxDecoration(
                color: Theme
                    .of(context)
                    .brightness == Brightness.dark
                    ? Colors.grey.shade800
                    : Colors.grey.shade50,
                borderRadius: BorderRadius.circular(8),
                border: Border.all(
                  color: Theme
                      .of(context)
                      .brightness == Brightness.dark
                      ? Colors.grey.shade600
                      : Colors.grey.shade200,
                ),
              ),
              child: Column(
                crossAxisAlignment: CrossAxisAlignment.start,
                children: [
                  Text(
                    'Weather Details',
                    style: TextStyle(
                      fontWeight: FontWeight.w500,
                      // Use theme-aware text color
                      color: Theme
                          .of(context)
                          .brightness == Brightness.dark
                          ? Colors.grey.shade300
                          : Colors.grey.shade700,
                    ),
                  ),
                  const SizedBox(height: 4),
                  Text(
                    _currentData!.weatherDescription!,
                    style: TextStyle(
                      fontSize: 16,
                      fontWeight: FontWeight.bold,
                      // Use theme-aware text color for better contrast
                      color: Theme
                          .of(context)
                          .brightness == Brightness.dark
                          ? Colors.white
                          : Colors.black87,
                    ),
                  ),
                ],
              ),
            ),
          ],
        ],
      ),
    );
  }

  Widget _buildSleepTab() {
    return SingleChildScrollView(
      padding: const EdgeInsets.all(16),
      child: Column(
        crossAxisAlignment: CrossAxisAlignment.start,
        children: [
          const Text(
            'Sleep Quality',
            style: TextStyle(fontSize: 18, fontWeight: FontWeight.bold),
          ),
          const SizedBox(height: 8),
          const Text(
            'Rate your sleep quality from last night. Good sleep is crucial for mood regulation.',
            style: TextStyle(color: Colors.grey),
          ),
          const SizedBox(height: 16),

          // Sleep quality slider
          Card(
            child: Padding(
              padding: const EdgeInsets.all(16),
              child: Column(
                crossAxisAlignment: CrossAxisAlignment.start,
                children: [
                  Row(
                    children: [
                      const Text('Sleep Quality:',
                          style: TextStyle(fontWeight: FontWeight.w500)),
                      const Spacer(),
                      if (_currentData?.sleepQuality != null)
                        Container(
                          padding: const EdgeInsets.symmetric(
                              horizontal: 12, vertical: 4),
                          decoration: BoxDecoration(
                            color: _getSleepQualityColor(
                                _currentData!.sleepQuality!)
                                .withValues(alpha: 0.2),
                            borderRadius: BorderRadius.circular(16),
                          ),
                          child: Text(
                            '${_currentData!.sleepQuality!.toStringAsFixed(
                                1)}/10',
                            style: TextStyle(
                              fontWeight: FontWeight.bold,
                              color: _getSleepQualityColor(
                                  _currentData!.sleepQuality!),
                            ),
                          ),
                        ),
                    ],
                  ),
                  const SizedBox(height: 8),
                  SliderTheme(
                    data: SliderTheme.of(context).copyWith(
                      showValueIndicator: ShowValueIndicator.onDrag,
                    ),
                    child: Slider(
                      value: _currentData?.sleepQuality ?? 5.0,
                      min: 1.0,
                      max: 10.0,
                      divisions: 9,
                      label: _getSleepQualityLabel(
                          _currentData?.sleepQuality ?? 5.0),
                      onChanged: (value) {
                        if (mounted) {
                          _updateData(
                              _currentData!.copyWith(sleepQuality: value));
                        }
                      },
                    ),
                  ),
                  const Row(
                    mainAxisAlignment: MainAxisAlignment.spaceBetween,
                    children: [
                      Text('Poor', style: TextStyle(color: Colors.grey)),
                      Text('Excellent', style: TextStyle(color: Colors.grey)),
                    ],
                  ),
                ],
              ),
            ),
          ),

          const SizedBox(height: 16),

          // Sleep duration
          Card(
            child: Padding(
              padding: const EdgeInsets.all(16),
              child: Column(
                crossAxisAlignment: CrossAxisAlignment.start,
                children: [
                  const Text(
                    'Sleep Duration',
                    style: TextStyle(fontWeight: FontWeight.w500),
                  ),
                  const SizedBox(height: 12),
                  Row(
                    children: [
                      Expanded(
                        child: Column(
                          crossAxisAlignment: CrossAxisAlignment.start,
                          children: [
                            const Text('Bedtime',
                                style: TextStyle(fontSize: 14)),
                            const SizedBox(height: 4),
                            InkWell(
                              onTap: () => _selectBedtime(),
                              child: Container(
                                padding: const EdgeInsets.symmetric(
                                    horizontal: 12, vertical: 8),
                                decoration: BoxDecoration(
                                  border: Border.all(
                                    color: Theme
                                        .of(context)
                                        .brightness ==
                                        Brightness.dark
                                        ? Colors.grey.shade600
                                        : Colors.grey.shade300,
                                  ),
                                  borderRadius: BorderRadius.circular(8),
                                  // Add background color for dark mode
                                  color: Theme
                                      .of(context)
                                      .brightness ==
                                      Brightness.dark
                                      ? Colors.grey.shade800
                                      : Colors.transparent,
                                ),
                                child: Text(
                                  _currentData?.bedtime != null
                                      ? DateFormat('h:mm a')
                                      .format(_currentData!.bedtime!)
                                      : 'Select time',
                                  style: TextStyle(
                                    // Use theme-aware text color
                                    color: _currentData?.bedtime != null
                                        ? (Theme
                                        .of(context)
                                        .brightness ==
                                        Brightness.dark
                                        ? Colors.white
                                        : Colors.black87)
                                        : Colors.grey,
                                  ),
                                ),
                              ),
                            ),
                          ],
                        ),
                      ),
                      const SizedBox(width: 16),
                      Expanded(
                        child: Column(
                          crossAxisAlignment: CrossAxisAlignment.start,
                          children: [
                            const Text('Wake time',
                                style: TextStyle(fontSize: 14)),
                            const SizedBox(height: 4),
                            InkWell(
                              onTap: () => _selectWakeTime(),
                              child: Container(
                                padding: const EdgeInsets.symmetric(
                                    horizontal: 12, vertical: 8),
                                decoration: BoxDecoration(
                                  border: Border.all(
                                    color: Theme
                                        .of(context)
                                        .brightness ==
                                        Brightness.dark
                                        ? Colors.grey.shade600
                                        : Colors.grey.shade300,
                                  ),
                                  borderRadius: BorderRadius.circular(8),
                                  // Add background color for dark mode
                                  color: Theme
                                      .of(context)
                                      .brightness ==
                                      Brightness.dark
                                      ? Colors.grey.shade800
                                      : Colors.transparent,
                                ),
                                child: Text(
                                  _currentData?.wakeTime != null
                                      ? DateFormat('h:mm a')
                                      .format(_currentData!.wakeTime!)
                                      : 'Select time',
                                  style: TextStyle(
                                    // Use theme-aware text color
                                    color: _currentData?.wakeTime != null
                                        ? (Theme
                                        .of(context)
                                        .brightness ==
                                        Brightness.dark
                                        ? Colors.white
                                        : Colors.black87)
                                        : Colors.grey,
                                  ),
                                ),
                              ),
                            ),
                          ],
                        ),
                      ),
                    ],
                  ),
                  if (_currentData?.bedtime != null &&
                      _currentData?.wakeTime != null) ...[
                    const SizedBox(height: 12),
                    Container(
                      padding: const EdgeInsets.all(8),
                      decoration: BoxDecoration(
                        color: Colors.blue.shade50,
                        borderRadius: BorderRadius.circular(8),
                      ),
                      child: Row(
                        children: [
                          Icon(Icons.access_time,
                              size: 16, color: Colors.blue.shade600),
                          const SizedBox(width: 8),
                          Text(
                            'Sleep duration: ${_formatDuration(
                                _calculateSleepDuration())}',
                            style: TextStyle(
                              color: Colors.blue.shade700,
                              fontWeight: FontWeight.w500,
                            ),
                          ),
                        ],
                      ),
                    ),
                  ],
                ],
              ),
            ),
          ),
        ],
      ),
    );
  }

  Widget _buildActivityTab() {
    return SingleChildScrollView(
      padding: const EdgeInsets.all(16),
      child: Column(
        crossAxisAlignment: CrossAxisAlignment.start,
        children: [
          const Text(
            'Physical Activity',
            style: TextStyle(fontSize: 18, fontWeight: FontWeight.bold),
          ),
          const SizedBox(height: 8),
          const Text(
            'Track your exercise and physical activity. Regular movement can significantly impact mood.',
            style: TextStyle(color: Colors.grey),
          ),
          const SizedBox(height: 16),

          // Exercise level
          Card(
            child: Padding(
              padding: const EdgeInsets.all(16),
              child: Column(
                crossAxisAlignment: CrossAxisAlignment.start,
                children: [
                  const Text(
                    'Exercise Level',
                    style: TextStyle(fontWeight: FontWeight.w500),
                  ),
                  const SizedBox(height: 12),
                  RadioGroup<ActivityLevel>(
                    groupValue: _currentData?.exerciseLevel,
                    onChanged: (value) {
                      _updateData(_currentData!.copyWith(exerciseLevel: value));
                    },
                    child: Column(
                      children: ActivityLevel.values.map((level) {
                        return RadioListTile<ActivityLevel>(
                          title: Text(_getActivityLevelTitle(level)),
                          subtitle: Text(_getActivityLevelDescription(level)),
                          value: level,
                          contentPadding: EdgeInsets.zero,
                          dense: true,
                        );
                      }).toList(),
                    ),
                  ),
                ],
              ),
            ),
          ),

          const SizedBox(height: 16),

          // Social activity
          Card(
            child: Padding(
              padding: const EdgeInsets.all(16),
              child: Column(
                crossAxisAlignment: CrossAxisAlignment.start,
                children: [
                  const Text(
                    'Social Interaction',
                    style: TextStyle(fontWeight: FontWeight.w500),
                  ),
                  const SizedBox(height: 8),
                  const Text(
                    'Who did you spend time with today? (Select all that apply)',
                    style: TextStyle(fontSize: 14, color: Colors.grey),
                  ),
                  const SizedBox(height: 12),
                  Wrap(
                    spacing: 8,
                    runSpacing: 8,
                    children: SocialActivity.values.map((activity) {
                      final isSelected = _currentData?.socialActivities.contains(activity) ?? false;
                      return FilterChip(
                        selected: isSelected,
                        label: Text(_getSocialActivityLabel(activity)),
                        onSelected: (selected) {
                          final currentActivities = Set<SocialActivity>.from(_currentData?.socialActivities ?? {});
                          if (selected) {
                            currentActivities.add(activity);
                          } else {
                            currentActivities.remove(activity);
                          }
                          _updateData(_currentData!.copyWith(socialActivities: currentActivities.toList()));
                        },
                        selectedColor: Theme.of(context).primaryColor.withValues(alpha: 0.2),
                        checkmarkColor: Theme.of(context).primaryColor,
                      );
                    }).toList(),
                  ),
                ],
              ),
            ),
          ),
          
          const SizedBox(height: 16),

          // Hobby activity
          Card(
            child: Padding(
              padding: const EdgeInsets.all(16),
              child: Column(
                crossAxisAlignment: CrossAxisAlignment.start,
                children: [
                  const Text(
                    'Hobbies & Interests',
                    style: TextStyle(fontWeight: FontWeight.w500),
                  ),
                  const SizedBox(height: 8),
                  const Text(
                    'What hobbies or interests did you engage in today? (Select all that apply)',
                    style: TextStyle(fontSize: 14, color: Colors.grey),
                  ),
                  const SizedBox(height: 12),
                  Wrap(
                    spacing: 8,
                    runSpacing: 8,
                    children: [
                      // Default hobby chips
                      ...HobbyActivity.values.map((hobby) {
                        final hobbyName = _getHobbyActivityLabel(hobby);
                        final isSelected = _currentData?.hobbyActivities.contains(hobbyName) ?? false;
                        return FilterChip(
                          selected: isSelected,
                          label: Text(hobbyName),
                          onSelected: (selected) {
                            final currentHobbies = Set<String>.from(_currentData?.hobbyActivities ?? {});
                            if (selected) {
                              currentHobbies.add(hobbyName);
                            } else {
                              currentHobbies.remove(hobbyName);
                            }
                            _updateData(_currentData!.copyWith(hobbyActivities: currentHobbies.toList()));
                          },
                          selectedColor: Theme.of(context).primaryColor.withValues(alpha: 0.2),
                          checkmarkColor: Theme.of(context).primaryColor,
                        );
                      }),
                      // Custom hobby chips with delete button
                      ..._customHobbyTags.map((tag) {
                        final isSelected = _currentData?.hobbyActivities.contains(tag) ?? false;
                        return FilterChip(
                          selected: isSelected,
                          label: Row(
                            mainAxisSize: MainAxisSize.min,
                            children: [
                              Text(tag),
                              const SizedBox(width: 4),
                              GestureDetector(
                                onTap: () => _deleteCustomHobbyTag(tag),
                                child: Icon(
                                  Icons.close,
                                  size: 16,
                                  color: Colors.grey.shade600,
                                ),
                              ),
                            ],
                          ),
                          onSelected: (selected) {
                            final currentHobbies = Set<String>.from(_currentData?.hobbyActivities ?? {});
                            if (selected) {
                              currentHobbies.add(tag);
                            } else {
                              currentHobbies.remove(tag);
                            }
                            _updateData(_currentData!.copyWith(hobbyActivities: currentHobbies.toList()));
                          },
                          selectedColor: Theme.of(context).primaryColor.withValues(alpha: 0.2),
                          checkmarkColor: Theme.of(context).primaryColor,
                        );
                      }),
                      // Add custom tag button
                      ActionChip(
                        label: const Text('Add custom'),
                        avatar: const Icon(Icons.add, size: 16),
                        onPressed: _addCustomHobbyTag,
                        backgroundColor: Colors.grey.shade100,
                      ),
                    ],
                  ),
                ],
              ),
            ),
          ),
        ],
      ),
    );
  }

  Widget _buildOtherTab() {
    return SingleChildScrollView(
      padding: const EdgeInsets.all(16),
      child: Column(
        crossAxisAlignment: CrossAxisAlignment.start,
        children: [
          const Text(
            'Other Factors',
            style: TextStyle(fontSize: 18, fontWeight: FontWeight.bold),
          ),
          const SizedBox(height: 8),
          const Text(
            'Track other factors that might influence your mood.',
            style: TextStyle(color: Colors.grey),
          ),
          const SizedBox(height: 16),

          // Work stress
          Card(
            child: Padding(
              padding: const EdgeInsets.all(16),
              child: Column(
                crossAxisAlignment: CrossAxisAlignment.start,
                children: [
                  Row(
                    children: [
                      const Text('Work Stress Level:',
                          style: TextStyle(fontWeight: FontWeight.w500)),
                      const Spacer(),
                      if (_currentData?.workStress != null)
                        Container(
                          padding: const EdgeInsets.symmetric(
                              horizontal: 12, vertical: 4),
                          decoration: BoxDecoration(
                            color: _getStressColor(_currentData!.workStress!)
                                .withValues(alpha: 0.2),
                            borderRadius: BorderRadius.circular(16),
                          ),
                          child: Text(
                            '${_currentData!.workStress}/10',
                            style: TextStyle(
                              fontWeight: FontWeight.bold,
                              color: _getStressColor(_currentData!.workStress!),
                            ),
                          ),
                        ),
                    ],
                  ),
                  const SizedBox(height: 8),
                  Slider(
                    value: (_currentData?.workStress ?? 5).toDouble(),
                    min: 1.0,
                    max: 10.0,
                    divisions: 9,
                    label: _getStressLabel(_currentData?.workStress ?? 5),
                    onChanged: (value) {
                      if (mounted) {
                        _updateData(
                            _currentData!.copyWith(workStress: value.round()));
                      }
                    },
                  ),
                  const Row(
                    mainAxisAlignment: MainAxisAlignment.spaceBetween,
                    children: [
                      Text('Low stress', style: TextStyle(color: Colors.grey)),
                      Text('High stress', style: TextStyle(color: Colors.grey)),
                    ],
                  ),
                ],
              ),
            ),
          ),

          const SizedBox(height: 16),

          // Custom tags
          Card(
            child: Padding(
              padding: const EdgeInsets.all(16),
              child: Column(
                crossAxisAlignment: CrossAxisAlignment.start,
                children: [
                  const Text(
                    'Custom Tags',
                    style: TextStyle(fontWeight: FontWeight.w500),
                  ),
                  const SizedBox(height: 8),
                  const Text(
                    'Add custom tags for specific events, activities, or situations.',
                    style: TextStyle(fontSize: 14, color: Colors.grey),
                  ),
                  const SizedBox(height: 12),
                  Wrap(
                    spacing: 8,
                    children: [
                      ..._currentData!.customTags.map((tag) =>
                          Chip(
                            label: Text(tag),
                            deleteIcon: const Icon(Icons.close, size: 16),
                            onDeleted: () async {
                              final confirmed = await showDialog<bool>(
                                context: context,
                                builder: (context) => AlertDialog(
                                  title: const Text('Delete Tag'),
                                  content: Text('Are you sure you want to remove "$tag"?'),
                                  actions: [
                                    TextButton(
                                      onPressed: () => Navigator.of(context).pop(false),
                                      child: const Text('Cancel'),
                                    ),
                                    TextButton(
                                      onPressed: () => Navigator.of(context).pop(true),
                                      style: TextButton.styleFrom(foregroundColor: Colors.red),
                                      child: const Text('Delete'),
                                    ),
                                  ],
                                ),
                              );

                              if (confirmed == true) {
                                final newTags = List<String>.from(_currentData!.customTags);
                                newTags.remove(tag);
                                _updateData(_currentData!.copyWith(customTags: newTags));
                              }
                            },
                          ),
                      ),
                      ActionChip(
                        label: const Text('Add tag'),
                        avatar: const Icon(Icons.add, size: 16),
                        onPressed: _showAddTagDialog,
                      ),
                    ],
                  ),
                ],
              ),
            ),
          ),

          const SizedBox(height: 16),

          // Notes
          Card(
            child: Padding(
              padding: const EdgeInsets.all(16),
              child: Column(
                crossAxisAlignment: CrossAxisAlignment.start,
                children: [
                  const Text(
                    'Additional Notes',
                    style: TextStyle(fontWeight: FontWeight.w500),
                  ),
                  const SizedBox(height: 8),
                  TextField(
                    controller:
                    TextEditingController(text: _currentData?.notes ?? ''),
                    maxLines: 4,
                    decoration: const InputDecoration(
                      hintText:
                      'Any other factors that might have influenced your mood today...',
                      border: OutlineInputBorder(),
                    ),
                    onChanged: (value) {
                      _updateData(_currentData!
                          .copyWith(notes: value.isEmpty ? null : value));
                    },
                  ),
                ],
              ),
            ),
          ),
        ],
      ),
    );
  }

  double _getTemperatureInUnit(String targetUnit) {
    if (_currentData?.temperature == null) return 0.0;

    final currentTemp = _currentData!.temperature!;
    final storedUnit = _currentData!.temperatureUnit ?? 'celsius';

    if (storedUnit == targetUnit) {
      return currentTemp;
    }

    return CorrelationDataService.convertTemperature(
        currentTemp, storedUnit, targetUnit);
  }

  // Helper methods
  String _getWeatherLabel(WeatherCondition condition) {
    switch (condition) {
      case WeatherCondition.sunny:
        return 'Sunny';
      case WeatherCondition.cloudy:
        return 'Cloudy';
      case WeatherCondition.rainy:
        return 'Rainy';
      case WeatherCondition.stormy:
        return 'Stormy';
      case WeatherCondition.snowy:
        return 'Snowy';
      case WeatherCondition.foggy:
        return 'Foggy';
    }
  }

  String _getWeatherEmoji(WeatherCondition condition) {
    switch (condition) {
      case WeatherCondition.sunny:
        return '☀️';
      case WeatherCondition.cloudy:
        return '☁️';
      case WeatherCondition.rainy:
        return '🌧️';
      case WeatherCondition.stormy:
        return '⛈️';
      case WeatherCondition.snowy:
        return '🌨️';
      case WeatherCondition.foggy:
        return '🌫️';
    }
  }

  Color _getSleepQualityColor(double quality) {
    if (quality >= 8) return Colors.green;
    if (quality >= 6) return Colors.orange;
    return Colors.red;
  }

  String _getSleepQualityLabel(double quality) {
    if (quality >= 8) return 'Excellent';
    if (quality >= 6) return 'Good';
    if (quality >= 4) return 'Fair';
    return 'Poor';
  }

  String _getActivityLevelTitle(ActivityLevel level) {
    switch (level) {
      case ActivityLevel.none:
        return 'No Exercise';
      case ActivityLevel.light:
        return 'Light Activity';
      case ActivityLevel.moderate:
        return 'Moderate Exercise';
      case ActivityLevel.intense:
        return 'Intense Workout';
    }
  }

  String _getActivityLevelDescription(ActivityLevel level) {
    switch (level) {
      case ActivityLevel.none:
        return 'Sedentary day, no planned exercise';
      case ActivityLevel.light:
        return 'Walking, stretching, light movement';
      case ActivityLevel.moderate:
        return 'Jogging, cycling, gym workout';
      case ActivityLevel.intense:
        return 'High-intensity training, sports';
    }
  }

  String _getSocialActivityLabel(SocialActivity activity) {
    switch (activity) {
      case SocialActivity.none:
        return 'Solo';
      case SocialActivity.friends:
        return 'Friends';
      case SocialActivity.family:
        return 'Family';
      case SocialActivity.work:
        return 'Colleagues';
      case SocialActivity.party:
        return 'Party/Event';
      case SocialActivity.date:
        return 'Date';
    }
  }

  Color _getStressColor(int stress) {
    if (stress <= 3) return Colors.green;
    if (stress <= 6) return Colors.orange;
    return Colors.red;
  }

  String _getStressLabel(int stress) {
    if (stress <= 3) return 'Low stress';
    if (stress <= 6) return 'Moderate stress';
    return 'High stress';
  }

  Duration _calculateSleepDuration() {
    if (_currentData?.bedtime == null || _currentData?.wakeTime == null) {
      return Duration.zero;
    }

    var duration = _currentData!.wakeTime!.difference(_currentData!.bedtime!);

    // If duration is negative or more than 24 hours, it's likely an error
    if (duration.isNegative) {
      duration = duration + const Duration(days: 1);
    }

    // Cap at 24 hours maximum to prevent unrealistic values
    if (duration.inHours > 24) {
      duration = const Duration(hours: 24);
    }

    return duration;
  }

  String _formatDuration(Duration duration) {
    final hours = duration.inHours;
    final minutes = duration.inMinutes % 60;
    return '${hours}h ${minutes}m';
  }

  Future<void> _selectBedtime() async {
    if (!mounted) return;

    // Show date picker first for bedtime date
    final bedtimeDate = await showDatePicker(
      context: context,
      initialDate: _selectedDate,
      firstDate: _selectedDate.subtract(const Duration(days: 1)),
      lastDate: _selectedDate.add(const Duration(days: 1)),
      helpText: 'Select bedtime date',
    );

    if (!mounted || bedtimeDate == null) return;

    // Then show time picker
    final time = await showTimePicker(
      context: context,
      initialTime: _currentData?.bedtime != null
          ? TimeOfDay.fromDateTime(_currentData!.bedtime!)
          : const TimeOfDay(hour: 22, minute: 0),
      helpText: 'Select bedtime',
    );

    if (!mounted || time == null) return;

    final bedtime = DateTime(
      bedtimeDate.year,
      bedtimeDate.month,
      bedtimeDate.day,
      time.hour,
      time.minute,
    );

    _updateData(_currentData!.copyWith(bedtime: bedtime));
  }

  Future<void> _selectWakeTime() async {
    if (!mounted) return;

    // Show date picker first for wake time date
    final wakeDate = await showDatePicker(
      context: context,
      initialDate: _selectedDate,
      firstDate: _selectedDate,
      lastDate: _selectedDate.add(const Duration(days: 1)),
      helpText: 'Select wake up date',
    );

    if (!mounted || wakeDate == null) return;

    // Then show time picker
    final time = await showTimePicker(
      context: context,
      initialTime: _currentData?.wakeTime != null
          ? TimeOfDay.fromDateTime(_currentData!.wakeTime!)
          : const TimeOfDay(hour: 7, minute: 0),
      helpText: 'Select wake up time',
    );

    if (!mounted || time == null) return;

    final wakeTime = DateTime(
      wakeDate.year,
      wakeDate.month,
      wakeDate.day,
      time.hour,
      time.minute,
    );

    _updateData(_currentData!.copyWith(wakeTime: wakeTime));
  }

  Future<void> _showAddTagDialog() async {
    final controller = TextEditingController();
    final result = await showDialog<String>(
      context: context,
      builder: (context) =>
          AlertDialog(
            title: const Text('Add Custom Tag'),
            content: TextField(
              controller: controller,
              decoration: const InputDecoration(
                hintText: 'Enter tag name...',
                border: OutlineInputBorder(),
              ),
              textCapitalization: TextCapitalization.words,
            ),
            actions: [
              TextButton(
                onPressed: () => Navigator.of(context).pop(),
                child: const Text('Cancel'),
              ),
              ElevatedButton(
                onPressed: () {
                  if (controller.text
                      .trim()
                      .isNotEmpty) {
                    Navigator.of(context).pop(controller.text.trim());
                  }
                },
                child: const Text('Add'),
              ),
            ],
          ),
    );

    if (result != null && result.isNotEmpty) {
      final newTags = List<String>.from(_currentData!.customTags);
      if (!newTags.contains(result)) {
        newTags.add(result);
        _updateData(_currentData!.copyWith(customTags: newTags));
      }
    }
  }

  String _getHobbyActivityLabel(HobbyActivity hobby) {
    switch (hobby) {
      case HobbyActivity.reading:
        return 'Reading';
      case HobbyActivity.music:
        return 'Music';
      case HobbyActivity.gaming:
        return 'Gaming';
      case HobbyActivity.cooking:
        return 'Cooking';
      case HobbyActivity.gardening:
        return 'Gardening';
      case HobbyActivity.art:
        return 'Art';
      case HobbyActivity.photography:
        return 'Photography';
      case HobbyActivity.writing:
        return 'Writing';
      case HobbyActivity.sports:
        return 'Sports';
      case HobbyActivity.crafts:
        return 'Crafts';
    }
  }
}<|MERGE_RESOLUTION|>--- conflicted
+++ resolved
@@ -774,23 +774,8 @@
                           },
                           contentPadding: EdgeInsets.zero,
                         ),
-<<<<<<< HEAD
-                        ListTile(
-                          title: const Text('Fahrenheit (°F)'),
-                          leading: Radio<String>(
-                            value: 'fahrenheit',
-                          ),
-                          onTap: () async {
-                            await _changeTemperatureUnit('fahrenheit');
-                          },
-                          contentPadding: EdgeInsets.zero,
-                        ),
-                      ],
-                    ),
-=======
                       ),
                     ],
->>>>>>> 466f8318
                   ),
                 ],
               ),
